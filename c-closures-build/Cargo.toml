--- conflicted
+++ resolved
@@ -1,10 +1,6 @@
 [package]
 name = "c-closures-build"
-<<<<<<< HEAD
-version = "2.0.0"
-=======
 version = "2.0.1"
->>>>>>> 5a1602a1
 authors = ["Jacob Kiesel <kieseljake@gmail.com>"]
 edition = "2018"
 repository = "https://github.com/Xaeroxe/c-closures-rs"
