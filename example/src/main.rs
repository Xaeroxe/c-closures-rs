--- conflicted
+++ resolved
@@ -109,15 +109,12 @@
             let mut sub_closure = IntVoidClosureFactory_closure_call(&mut closure);
             assert_eq!(IntVoid_closure_call(&mut sub_closure), 4);
             IntVoidClosure_release_rust_return_value(sub_closure);
-<<<<<<< HEAD
-=======
         }
         // Do it again, just to be sure.
         unsafe {
             let mut sub_closure = IntVoidClosureFactory_closure_call(&mut closure);
             assert_eq!(IntVoid_closure_call(&mut sub_closure), 4);
             //IntVoidClosure_release_rust_return_value(sub_closure);
->>>>>>> 5a1602a1
         }
     }
 }